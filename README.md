# MkDocs PDF Export Plugin
*The plugin is based on https://github.com/zhaoterryy/mkdocs-pdf-export-plugin/ ,the main change is use rst2pdf to convert doc to PDFs which support PDF navigation, another change is add a download icon on the page*


*An MkDocs plugin to export content pages as PDF files*

The plugin will export all markdown pages in your MkDocs repository as PDF files using pandoc and rst2pdf. The exported documents support many advanced features missing in most other PDF exports, such as PDF navigation.

## Requirements

1. This package requires MkDocs version 1.0 or higher (0.17 works as well)
2. Python 3.4 or higher
3. pandoc, xelatex(to support Chinese)
   ```
   sudo apt install pandoc
   sudo apt install texlive texlive-latex-extra texlive-latex-recommended texlive-xetex
   ```

## Installation

Install the package with pip:

```bash
pip install mkdocs-mk2pdf-plugin
```

Enable the plugin in your `mkdocs.yml`:

```yaml
plugins:
    - search
    - mk2pdf-export
```

> **Note:** If you have no `plugins` entry in your config file yet, you'll likely also want to add the `search` plugin. MkDocs enables it by default if there is no `plugins` entry set, but now you have to enable it explicitly.

More information about plugins in the [MkDocs documentation][mkdocs-plugins].

## Testing

When building your repository with `mkdocs build`, you should now see the following message at the end of your build output:

> Converting 17 files to PDF took 15.6s

In your `site_dir` you should now have a PDF file for every markdown page.

## Options

You may customize the plugin by passing options in `mkdocs.yml`:

```yaml
plugins:
    - mk2pdf-export:
        enabled_if_env: ENABLE_PDF_EXPORT
```

### `enabled_if_env`

Setting this option will enable the build only if there is an environment variable set to 1. This is useful to disable building the PDF files during development, since it can take a long time to export all files. Default is not set.

### `combined`

Setting this to `true` will combine all pages into a single PDF file. All download links will point to this file. Default is `false`.

### `combined_output_path`

This option allows you to use a different destination for the combined PDF file. Has no effect when `combined` is set to `false`. Default is `pdf/combined.pdf`.

### `pandoc_template`

<<<<<<< HEAD
This option allows you to use a custom pandoc template to convert markdown file to pdf files.
=======
This option allows you to specify a custom rst2pdf style(refer to rst2pdf), usually useful when the default style does not support a font. This path must be **relative to your docs root** (See example below). Default is not set.
>>>>>>> 6d45ad4b

`mkdocs.yml`:
```yaml
plugins:
    - mk2pdf-export:
```
```bash
project-root
├── docs
├── mkdocs.yml
├── site
.
.
```

## Contributing

From reporting a bug to submitting a pull request: every contribution is appreciated and welcome. Report bugs, ask questions and request features using [Github issues][github-issues].
If you want to contribute to the code of this project, please read the [Contribution Guidelines][contributing].

## Special thanks

Special thanks go to [Lukas Geiter][lukasgeiter] for developing the [mkdocs-awesome-pages-plugin][awesome-pages-plugin] which was used as a base and for convincing [Stephan Hauser][shauser] to write a plugin for this.<|MERGE_RESOLUTION|>--- conflicted
+++ resolved
@@ -68,11 +68,7 @@
 
 ### `pandoc_template`
 
-<<<<<<< HEAD
 This option allows you to use a custom pandoc template to convert markdown file to pdf files.
-=======
-This option allows you to specify a custom rst2pdf style(refer to rst2pdf), usually useful when the default style does not support a font. This path must be **relative to your docs root** (See example below). Default is not set.
->>>>>>> 6d45ad4b
 
 `mkdocs.yml`:
 ```yaml
